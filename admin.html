<!DOCTYPE html>
<html lang="en">
<head>
    <meta charset="UTF-8">
    <meta name="viewport" content="width=device-width, initial-scale=1.0">
    <title>Excel Data Synchronization - Admin Panel</title>
    <script src="https://cdnjs.cloudflare.com/ajax/libs/xlsx/0.18.5/xlsx.full.min.js"></script>
    <style>
        * {
            margin: 0;
            padding: 0;
            box-sizing: border-box;
        }
        
        body {
            font-family: -apple-system, BlinkMacSystemFont, 'Segoe UI', Roboto, sans-serif;
            background: linear-gradient(135deg, #667eea 0%, #764ba2 100%);
            min-height: 100vh;
            padding: 20px;
        }
        
        .container {
            max-width: 900px;
            margin: 0 auto;
            background: white;
            border-radius: 16px;
            box-shadow: 0 25px 50px rgba(0,0,0,0.15);
            overflow: hidden;
        }
        
        .header {
            background: linear-gradient(135deg, #2c3e50 0%, #34495e 100%);
            color: white;
            padding: 40px;
            text-align: center;
        }
        
        .header h1 {
            font-size: 2.8rem;
            margin-bottom: 15px;
            font-weight: 700;
        }
        
        .header p {
            opacity: 0.9;
            font-size: 1.2rem;
            font-weight: 300;
        }
        
        .content {
            padding: 50px;
        }
        
        .upload-section {
            margin-bottom: 40px;
        }
        
        .upload-area {
            border: 4px dashed #3498db;
            border-radius: 20px;
            padding: 60px 40px;
            text-align: center;
            background: linear-gradient(135deg, #f8f9fa 0%, #ffffff 100%);
            transition: all 0.4s ease;
            cursor: pointer;
            position: relative;
            overflow: hidden;
        }
        
        .upload-area::before {
            content: '';
            position: absolute;
            top: -50%;
            left: -50%;
            width: 200%;
            height: 200%;
            background: linear-gradient(45deg, transparent, rgba(52, 152, 219, 0.1), transparent);
            transform: rotate(45deg);
            transition: all 0.6s ease;
            opacity: 0;
        }
        
        .upload-area:hover {
            border-color: #2980b9;
            background: linear-gradient(135deg, #e3f2fd 0%, #f8f9fa 100%);
            transform: translateY(-5px);
            box-shadow: 0 15px 35px rgba(52, 152, 219, 0.2);
        }
        
        .upload-area:hover::before {
            opacity: 1;
            animation: shimmer 1.5s ease-in-out;
        }
        
        .upload-area.dragover {
            border-color: #27ae60;
            background: linear-gradient(135deg, #e8f5e8 0%, #f0f8f0 100%);
            transform: scale(1.02);
        }
        
        @keyframes shimmer {
            0% { transform: translateX(-100%) translateY(-100%) rotate(45deg); }
            100% { transform: translateX(100%) translateY(100%) rotate(45deg); }
        }
        
        .upload-icon {
            font-size: 4rem;
            color: #3498db;
            margin-bottom: 25px;
            display: block;
        }
        
        .upload-title {
            font-size: 2rem;
            color: #2c3e50;
            margin-bottom: 15px;
            font-weight: 600;
        }
        
        .upload-subtitle {
            color: #7f8c8d;
            font-size: 1.1rem;
            margin-bottom: 10px;
        }
        
        .upload-formats {
            color: #95a5a6;
            font-size: 0.95rem;
            font-style: italic;
        }
        
        .btn {
            background: linear-gradient(135deg, #3498db 0%, #2980b9 100%);
            color: white;
            border: none;
            padding: 15px 30px;
            border-radius: 12px;
            cursor: pointer;
            font-size: 1.1rem;
            font-weight: 600;
            transition: all 0.3s ease;
            margin: 10px;
            box-shadow: 0 4px 15px rgba(52, 152, 219, 0.3);
        }
        
        .btn:hover {
            transform: translateY(-3px);
            box-shadow: 0 8px 25px rgba(52, 152, 219, 0.4);
        }
        
        .btn:disabled {
            background: #bdc3c7;
            cursor: not-allowed;
            transform: none;
            box-shadow: none;
        }
        
        .btn-success {
            background: linear-gradient(135deg, #27ae60 0%, #229954 100%);
            box-shadow: 0 4px 15px rgba(39, 174, 96, 0.3);
        }
        
        .btn-success:hover {
            box-shadow: 0 8px 25px rgba(39, 174, 96, 0.4);
        }
        
        .status {
            padding: 20px;
            border-radius: 12px;
            margin: 20px 0;
            font-weight: 500;
            font-size: 1.1rem;
            border-left: 5px solid;
        }
        
        .status.success {
            background: linear-gradient(135deg, #d5f4e6 0%, #e8f5e8 100%);
            color: #27ae60;
            border-left-color: #27ae60;
        }
        
        .status.error {
            background: linear-gradient(135deg, #fadbd8 0%, #fdeaea 100%);
            color: #e74c3c;
            border-left-color: #e74c3c;
        }
        
        .status.info {
            background: linear-gradient(135deg, #d6eaf8 0%, #e3f2fd 100%);
            color: #3498db;
            border-left-color: #3498db;
        }
        
        .data-preview {
            background: #f8f9fa;
            border-radius: 12px;
            padding: 25px;
            margin: 25px 0;
            border: 2px solid #e9ecef;
        }
        
        .data-preview h3 {
            color: #2c3e50;
            margin-bottom: 20px;
            font-size: 1.4rem;
        }
        
        .data-stats {
            display: grid;
            grid-template-columns: repeat(auto-fit, minmax(150px, 1fr));
            gap: 20px;
            margin: 20px 0;
        }
        
        .stat-item {
            text-align: center;
            padding: 20px;
            background: white;
            border-radius: 10px;
            box-shadow: 0 2px 10px rgba(0,0,0,0.1);
        }
        
        .stat-number {
            font-size: 2rem;
            font-weight: 700;
            color: #3498db;
            display: block;
        }
        
        .stat-label {
            color: #7f8c8d;
            font-size: 0.9rem;
            margin-top: 5px;
        }
        
        .progress {
            width: 100%;
            height: 12px;
            background: #ecf0f1;
            border-radius: 6px;
            overflow: hidden;
            margin: 20px 0;
            box-shadow: inset 0 2px 4px rgba(0,0,0,0.1);
        }
        
        .progress-bar {
            height: 100%;
            background: linear-gradient(90deg, #3498db, #2980b9);
            transition: width 0.5s ease;
            border-radius: 6px;
        }
        
        .hidden {
            display: none;
        }
        
        .file-info {
            background: linear-gradient(135deg, #f8f9fa 0%, #ffffff 100%);
            padding: 25px;
            border-radius: 12px;
            margin: 25px 0;
            border: 2px solid #e9ecef;
        }
        
        .file-info strong {
            color: #2c3e50;
        }
        
        .sync-actions {
            display: flex;
            justify-content: center;
            gap: 20px;
            margin: 30px 0;
            flex-wrap: wrap;
        }
    </style>
</head>
<body>
    <div class="container">
        <div class="header">
            <h1>📊 Excel Data Sync</h1>
            <p>Seamless data synchronization between Price List Generator and Quote Maker</p>
        </div>
        
        <div class="content">
            <!-- Upload Section -->
            <div class="upload-section">
                <div class="upload-area" id="uploadArea">
                    <div class="upload-icon">📁</div>
                    <div class="upload-title">Upload Excel File</div>
                    <div class="upload-subtitle">Drop your Excel file here or click to browse</div>
                    <div class="upload-formats">Supported formats: .xlsx, .xls</div>
                    <input type="file" id="fileInput" accept=".xlsx,.xls" style="display: none;">
                </div>
                
                <div id="fileInfo" class="file-info hidden">
                    <strong>📄 Selected File:</strong> <span id="fileName"></span><br>
                    <strong>📏 Size:</strong> <span id="fileSize"></span><br>
                    <strong>🏷️ Type:</strong> <span id="fileType"></span>
                </div>
                
                <div id="uploadStatus" class="hidden"></div>
                
                <div class="progress hidden" id="progressContainer">
                    <div class="progress-bar" id="progressBar" style="width: 0%"></div>
                </div>
            </div>
            
            <!-- Data Preview Section -->
            <div id="dataPreview" class="data-preview hidden">
                <h3>📊 Data Preview</h3>
                <div class="data-stats">
                    <div class="stat-item">
                        <span class="stat-number" id="productCount">0</span>
                        <div class="stat-label">Products</div>
                    </div>
                    <div class="stat-item">
                        <span class="stat-number" id="categoryCount">0</span>
                        <div class="stat-label">Categories</div>
                    </div>
                    <div class="stat-item">
                        <span class="stat-number" id="priceListCount">0</span>
                        <div class="stat-label">Price Lists</div>
                    </div>
                </div>
                
                <div id="dataStatus"></div>
            </div>
            
            <!-- Synchronization Actions -->
            <div class="sync-actions">
                <button class="btn btn-success" id="syncAllBtn" disabled>
                    🔄 Sync to Both Applications
                </button>
            </div>
        </div>
    </div>
    
    <script>
        let currentData = null;
        
        // DOM Elements
        const uploadArea = document.getElementById('uploadArea');
        const fileInput = document.getElementById('fileInput');
        const fileInfo = document.getElementById('fileInfo');
        const uploadStatus = document.getElementById('uploadStatus');
        const progressContainer = document.getElementById('progressContainer');
        const progressBar = document.getElementById('progressBar');
        const dataPreview = document.getElementById('dataPreview');
        const syncAllBtn = document.getElementById('syncAllBtn');
        
        // Initialize
        document.addEventListener('DOMContentLoaded', function() {
            setupEventListeners();
            showStatus('info', '🚀 Ready to upload Excel file for data synchronization');
        });
        
        function setupEventListeners() {
            // Upload area events
            uploadArea.addEventListener('click', () => fileInput.click());
            uploadArea.addEventListener('dragover', handleDragOver);
            uploadArea.addEventListener('dragleave', handleDragLeave);
            uploadArea.addEventListener('drop', handleDrop);
            
            // File input
            fileInput.addEventListener('change', handleFileSelect);
            
            // Sync button
            syncAllBtn.addEventListener('click', syncToAllApplications);
        }
        
        function handleDragOver(e) {
            e.preventDefault();
            uploadArea.classList.add('dragover');
        }
        
        function handleDragLeave(e) {
            e.preventDefault();
            uploadArea.classList.remove('dragover');
        }
        
        function handleDrop(e) {
            e.preventDefault();
            uploadArea.classList.remove('dragover');
            const files = e.dataTransfer.files;
            if (files.length > 0) {
                handleFile(files[0]);
            }
        }
        
        function handleFileSelect(e) {
            const file = e.target.files[0];
            if (file) {
                handleFile(file);
            }
        }
        
        function handleFile(file) {
            // Validate file type
            const validTypes = ['.xlsx', '.xls'];
            const fileExtension = '.' + file.name.split('.').pop().toLowerCase();
            
            if (!validTypes.includes(fileExtension)) {
                showStatus('error', 'Invalid file type. Please upload an Excel file (.xlsx or .xls)');
                return;
            }
            
            // Show file info
            document.getElementById('fileName').textContent = file.name;
            document.getElementById('fileSize').textContent = formatFileSize(file.size);
            document.getElementById('fileType').textContent = file.type || 'Excel file';
            fileInfo.classList.remove('hidden');
            
            // Process file
            processExcelFile(file);
        }
        
        async function processExcelFile(file) {
            try {
                showStatus('info', '🔄 Processing Excel file and converting to JSON...');
                showProgress(10);
                
                // Read Excel file
                const arrayBuffer = await file.arrayBuffer();
                showProgress(30);
                
                const workbook = XLSX.read(arrayBuffer, { type: 'array' });
                const firstSheetName = workbook.SheetNames[0];
                const worksheet = workbook.Sheets[firstSheetName];
                const jsonData = XLSX.utils.sheet_to_json(worksheet, { header: 1 });
                
                showProgress(50);
                
                if (jsonData.length < 2) {
                    throw new Error('Excel file must contain at least a header row and one data row');
                }
                
                // Parse and convert to JSON
                const result = parseProductData(jsonData);
                currentData = result;
                
                showProgress(70);
                
                // Show data preview
                updateDataDisplay();
                dataPreview.classList.remove('hidden');
                
                // Enable sync button
                syncAllBtn.disabled = false;
                
                showProgress(90);
                
                // Automatically sync to both applications
                showStatus('info', '🔄 Automatically syncing data to both applications...');
                await syncToAllApplications();
                
                showProgress(100);
                
                showStatus('success', `✅ Success! Processed ${result.products.length} products and synced to both applications`);
                
                setTimeout(() => {
                    hideProgress();
                }, 1500);
                
            } catch (error) {
                showStatus('error', `❌ Processing failed: ${error.message}`);
                hideProgress();
                console.error('Excel processing error:', error);
            }
        }
        
        function parseProductData(jsonData) {
            const headers = jsonData[0];
            const products = [];
            const categories = new Set();
            const priceLists = new Set();
            
            // Find required column indices
            const requiredColumns = ['Category', 'Product', 'Density', 'Length', 'Rate'];
            const columnIndices = {};
            
            requiredColumns.forEach(col => {
                const index = headers.findIndex(h => 
                    h && h.toString().toLowerCase().includes(col.toLowerCase())
                );
                if (index === -1) {
                    throw new Error(`Required column '${col}' not found in Excel file`);
                }
                columnIndices[col] = index;
            });
            
            // Find optional columns
            const optionalColumns = ['PriceList', 'Colors', 'Standard Weight', 'Can Be Sold in KG?'];
            optionalColumns.forEach(col => {
                const index = headers.findIndex(h => 
                    h && h.toString().toLowerCase().includes(col.toLowerCase())
                );
                if (index !== -1) {
                    columnIndices[col] = index;
                }
            });
            
            // Process data rows
            for (let i = 1; i < jsonData.length; i++) {
                const row = jsonData[i];
                if (!row || row.length === 0) continue;
                
                const product = {
                    Category: row[columnIndices.Category] || '',
                    Product: row[columnIndices.Product] || '',
                    Density: row[columnIndices.Density] || '',
                    Length: row[columnIndices.Length] || '',
                    Rate: row[columnIndices.Rate] || 0
                };
                
                // Add optional fields if they exist
                if (columnIndices.PriceList !== undefined) {
                    product.PriceList = row[columnIndices.PriceList] || '';
                    if (product.PriceList) {
                        priceLists.add(product.PriceList);
                    }
                }
                
                if (columnIndices.Colors !== undefined) {
                    product.Colors = row[columnIndices.Colors] || '';
                }
                
                if (columnIndices['Standard Weight'] !== undefined) {
                    product['Standard Weight'] = row[columnIndices['Standard Weight']] || 0;
                }
                
                if (columnIndices['Can Be Sold in KG?'] !== undefined) {
                    product['Can Be Sold in KG?'] = row[columnIndices['Can Be Sold in KG?']] || 'N';
                }
                
                // Skip empty rows
                if (!product.Category && !product.Product) continue;
                
                products.push(product);
                categories.add(product.Category);
            }
            
            return {
                products,
                categories: Array.from(categories),
                priceLists: Array.from(priceLists),
                headers
            };
        }
        
        async function syncToAllApplications() {
            if (!currentData) {
                showStatus('error', 'No data to synchronize');
                return;
            }
            
            try {
                // Disable button during sync to prevent multiple clicks
                syncAllBtn.disabled = true;
                syncAllBtn.textContent = '🔄 Syncing...';
                showStatus('info', '🔄 Syncing data to both applications...');
                
                // Sync to both applications simultaneously
                const response = await fetch('/api/embed-data', {
                    method: 'POST',
                    headers: {
                        'Content-Type': 'application/json'
                    },
                    body: JSON.stringify({
                        target: 'all',
                        data: currentData
                    })
                });
                
                if (!response.ok) {
                    throw new Error(`Server error: ${response.statusText}`);
                }
                
                const result = await response.json();
                showStatus('success', '✅ Data successfully synchronized to both Price List Generator and Quote Maker!');
                
                // Re-enable button after successful sync
                syncAllBtn.disabled = false;
                syncAllBtn.textContent = '🔄 Sync to Both Applications';
                
            } catch (error) {
                showStatus('error', `❌ Synchronization failed: ${error.message}`);
                console.error('Sync error:', error);
                
                // Re-enable button after error
                syncAllBtn.disabled = false;
                syncAllBtn.textContent = '🔄 Sync to Both Applications';
            }
        }
        
        function updateDataDisplay() {
            if (!currentData) return;
            
            // Update data stats
            const statsGrid = document.querySelector('.data-stats');
            if (statsGrid) {
                statsGrid.innerHTML = `
                    <div class="stat-item">
                        <div class="stat-number">${currentData.products.length}</div>
                        <div class="stat-label">Products</div>
                    </div>
                    <div class="stat-item">
                        <div class="stat-number">${currentData.categories.length}</div>
                        <div class="stat-label">Categories</div>
                    </div>
                    <div class="stat-item">
                        <div class="stat-number">${currentData.priceLists.length}</div>
                        <div class="stat-label">Price Lists</div>
                    </div>
                `;
            }
            
            // Update data status
            document.getElementById('dataStatus').innerHTML = `
                <div class="status success">
                    ✅ ${currentData.products.length} products loaded successfully
                </div>
            `;
            
            // Update file info
            fileInfo.innerHTML = `
                <div class="file-details">
                    <div class="file-detail">
                        <span class="label">📊 Products:</span>
                        <span class="value">${currentData.products.length}</span>
                    </div>
                    <div class="file-detail">
                        <span class="label">🏷️ Categories:</span>
                        <span class="value">${currentData.categories.length}</span>
                    </div>
                    <div class="file-detail">
                        <span class="label">💰 Price Lists:</span>
                        <span class="value">${currentData.priceLists.length}</span>
                    </div>
                </div>
            `;
        }
        

        
<<<<<<< HEAD

=======
        // Extract price list name from data and update dropdown
        function extractPriceListName(data) {
            const priceLists = new Set();
            data.products.forEach(row => {
                if (row.PriceList) {
                    priceLists.add(row.PriceList);
                }
            });
            return Array.from(priceLists);
        }

        // Update price list dropdown in main application
        async function updatePriceListDropdown(priceLists) {
            try {
                showStatus('Updating price list dropdown...', 'info');
                
                // Send price lists to server for synchronization
                const response = await fetch('/api/sync-price-lists', {
                    method: 'POST',
                    headers: {
                        'Content-Type': 'application/json'
                    },
                    body: JSON.stringify({
                        priceLists: priceLists,
                        timestamp: Date.now()
                    })
                });
                
                if (response.ok) {
                    const result = await response.json();
                    showStatus(`Price list dropdown updated with ${priceLists.length} lists`, 'success');
                    console.log('Price lists synchronized:', priceLists);
                } else {
                    throw new Error('Failed to sync price lists');
                }
            } catch (error) {
                console.error('Error updating price list dropdown:', error);
                showStatus('Warning: Price list dropdown update failed', 'warning');
            }
        }

        async function performSynchronizedEmbedding(data) {
            try {
                // Extract and update price lists first
                const extractedPriceLists = extractPriceListName(data);
                if (extractedPriceLists.length > 0) {
                    await updatePriceListDropdown(extractedPriceLists);
                }
                
                // Embed data into both modules simultaneously
                const embedPromises = [
                    fetch('/api/embed-data', {
                        method: 'POST',
                        headers: { 'Content-Type': 'application/json' },
                        body: JSON.stringify({ target: 'priceList', data })
                    }),
                    fetch('/api/embed-data', {
                        method: 'POST',
                        headers: { 'Content-Type': 'application/json' },
                        body: JSON.stringify({ target: 'quoteMaker', data })
                    })
                ];
                
                const results = await Promise.all(embedPromises);
                
                // Check if all embeddings were successful
                for (const result of results) {
                    if (!result.ok) {
                        throw new Error(`Embedding failed: ${result.statusText}`);
                    }
                }
                
                // Update status displays
                document.getElementById('priceListStatus').innerHTML = '<div class="status success">✅ Data embedded & synchronized</div>';
                document.getElementById('quoteMakerStatus').innerHTML = '<div class="status success">✅ Data embedded & synchronized</div>';
                
                return true;
            } catch (error) {
                throw new Error(`Synchronized embedding failed: ${error.message}`);
            }
        }
>>>>>>> 750a2d42
        

        

        
        function resetUIElements() {
            document.getElementById('productCount').textContent = '0';
            document.getElementById('categoryCount').textContent = '0';
            document.getElementById('priceListCount').textContent = '0';
            
            fileInfo.classList.add('hidden');
            dataPreview.classList.add('hidden');
            syncAllBtn.disabled = true;
        }
        

        

        

        

        
        // Utility functions
        function showStatus(type, message) {
            const statusDiv = uploadStatus;
            statusDiv.className = `status ${type}`;
            statusDiv.innerHTML = message;
            statusDiv.classList.remove('hidden');
        }
        
        function showProgress(percent) {
            progressContainer.classList.remove('hidden');
            progressBar.style.width = percent + '%';
        }
        
        function hideProgress() {
            progressContainer.classList.add('hidden');
            progressBar.style.width = '0%';
        }
        
        function formatFileSize(bytes) {
            if (bytes === 0) return '0 Bytes';
            const k = 1024;
            const sizes = ['Bytes', 'KB', 'MB', 'GB'];
            const i = Math.floor(Math.log(bytes) / Math.log(k));
            return parseFloat((bytes / Math.pow(k, i)).toFixed(2)) + ' ' + sizes[i];
        }
    </script>
</body>
</html><|MERGE_RESOLUTION|>--- conflicted
+++ resolved
@@ -641,11 +641,6 @@
             `;
         }
         
-
-        
-<<<<<<< HEAD
-
-=======
         // Extract price list name from data and update dropdown
         function extractPriceListName(data) {
             const priceLists = new Set();
@@ -660,7 +655,7 @@
         // Update price list dropdown in main application
         async function updatePriceListDropdown(priceLists) {
             try {
-                showStatus('Updating price list dropdown...', 'info');
+                showStatus('info', 'Updating price list dropdown...');
                 
                 // Send price lists to server for synchronization
                 const response = await fetch('/api/sync-price-lists', {
@@ -676,58 +671,16 @@
                 
                 if (response.ok) {
                     const result = await response.json();
-                    showStatus(`Price list dropdown updated with ${priceLists.length} lists`, 'success');
+                    showStatus('success', `Price list dropdown updated with ${priceLists.length} lists`);
                     console.log('Price lists synchronized:', priceLists);
                 } else {
                     throw new Error('Failed to sync price lists');
                 }
             } catch (error) {
                 console.error('Error updating price list dropdown:', error);
-                showStatus('Warning: Price list dropdown update failed', 'warning');
-            }
-        }
-
-        async function performSynchronizedEmbedding(data) {
-            try {
-                // Extract and update price lists first
-                const extractedPriceLists = extractPriceListName(data);
-                if (extractedPriceLists.length > 0) {
-                    await updatePriceListDropdown(extractedPriceLists);
-                }
-                
-                // Embed data into both modules simultaneously
-                const embedPromises = [
-                    fetch('/api/embed-data', {
-                        method: 'POST',
-                        headers: { 'Content-Type': 'application/json' },
-                        body: JSON.stringify({ target: 'priceList', data })
-                    }),
-                    fetch('/api/embed-data', {
-                        method: 'POST',
-                        headers: { 'Content-Type': 'application/json' },
-                        body: JSON.stringify({ target: 'quoteMaker', data })
-                    })
-                ];
-                
-                const results = await Promise.all(embedPromises);
-                
-                // Check if all embeddings were successful
-                for (const result of results) {
-                    if (!result.ok) {
-                        throw new Error(`Embedding failed: ${result.statusText}`);
-                    }
-                }
-                
-                // Update status displays
-                document.getElementById('priceListStatus').innerHTML = '<div class="status success">✅ Data embedded & synchronized</div>';
-                document.getElementById('quoteMakerStatus').innerHTML = '<div class="status success">✅ Data embedded & synchronized</div>';
-                
-                return true;
-            } catch (error) {
-                throw new Error(`Synchronized embedding failed: ${error.message}`);
-            }
-        }
->>>>>>> 750a2d42
+                showStatus('warning', 'Warning: Price list dropdown update failed');
+            }
+        }
         
 
         
